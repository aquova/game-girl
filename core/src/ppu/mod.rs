pub mod palette;
mod sprite;
mod tile;

use palette::*;
use sprite::{OAM_BYTE_SIZE, Sprite};
use tile::{Tile, TILE_BYTES};
use crate::cpu::clock::ModeTypes;
use crate::utils::*;
use std::ops::Range;

// =============
// = Constants =
// =============
const MAP_SIZE: usize = 32; // In tiles
const MAP_PIXELS: usize = MAP_SIZE * TILESIZE; // In pixels
const VRAM_SIZE: usize = 0x8000;
const VRAM_OFFSET: usize = 0x8000;
const TILE_NUM: usize = 384;
const OAM_SPR_NUM: usize = 40;
const SPR_PER_LINE: usize = 10;
const CGB_BG_PAL_DATA_SIZE: usize = 0x40 * 2;
const CGB_SPR_PAL_DATA_SIZE: usize = 64;

// VRAM registers
const LCDC: usize                    = 0xFF40 - VRAM_OFFSET;
const STAT: usize                    = 0xFF41 - VRAM_OFFSET;
const SCY: usize                     = 0xFF42 - VRAM_OFFSET;
const SCX: usize                     = 0xFF43 - VRAM_OFFSET;
const LY: usize                      = 0xFF44 - VRAM_OFFSET;
const LYC: usize                     = 0xFF45 - VRAM_OFFSET;
// 0xFF46 is DMA transfer, handled by Bus
const BGP: usize                     = 0xFF47 - VRAM_OFFSET;
const OBP0: usize                    = 0xFF48 - VRAM_OFFSET;
const OBP1: usize                    = 0xFF49 - VRAM_OFFSET;
const WY: usize                      = 0xFF4A - VRAM_OFFSET;
const WX: usize                      = 0xFF4B - VRAM_OFFSET;

// CGB Palette registers
const BGPI: usize                    = 0xFF68 - VRAM_OFFSET;
const BGPD: usize                    = 0xFF69 - VRAM_OFFSET;
const OBPI: usize                    = 0xFF6A - VRAM_OFFSET;
const OBPD: usize                    = 0xFF6B - VRAM_OFFSET;

// VRAM ranges
const DISPLAY_RAM_RANGE: Range<usize> = (0x8000 - VRAM_OFFSET)..(0xA000 - VRAM_OFFSET);
const OAM_MEM: u16                    = 0xFE00 - (VRAM_OFFSET as u16);
const OAM_MEM_END: u16                = 0xFE9F - (VRAM_OFFSET as u16); // Inclusive
const TILE_SET: u16                   = 0x8000 - (VRAM_OFFSET as u16);
const TILE_SET_END: u16               = 0x97FF - (VRAM_OFFSET as u16);

const TILE_MAP_0_RANGE: Range<usize> = (0x9800 - VRAM_OFFSET)..(0x9C00 - VRAM_OFFSET);
const TILE_MAP_1_RANGE: Range<usize> = (0x9C00 - VRAM_OFFSET)..(0xA000 - VRAM_OFFSET);

// Register bit constants
const BG_DISP_BIT: u8           = 0;
const SPR_DISP_BIT: u8          = 1;
const SPR_SIZE_BIT: u8          = 2;
const BG_TILE_MAP_BIT: u8       = 3;
const BG_WNDW_TILE_DATA_BIT: u8 = 4;
const WNDW_DISP_BIT: u8         = 5;
const WNDW_TILE_MAP_BIT: u8     = 6;
const LCD_DISP_BIT: u8          = 7;

const LYC_LY_FLAG_BIT: u8 =         2;
// const HBLANK_INTERRUPT_BIT: u8 =    3;
// const VBLANK_INTERRUPT_BIT: u8 =    4;
// const OAM_INTERRUPT_BIT: u8 =       5;
const LYC_LY_INTERRUPT_BIT: u8 =    6;

pub struct PPU {
    vram: [u8; VRAM_SIZE],
    screen_buffer: [u8; SCREEN_HEIGHT * SCREEN_WIDTH],
    tiles: [Tile; TILE_NUM],
    oam: [Sprite; OAM_SPR_NUM],
    last_wndw_line: Option<u8>,
<<<<<<< HEAD
    cgb_bg_pal_data: [u8; CGB_BG_PAL_DATA_SIZE],
    cgb_spr_pal_data: [u8; CGB_SPR_PAL_DATA_SIZE],
=======
    sys_pal: Palettes,
>>>>>>> f911a46f
}

impl Default for PPU {
    fn default() -> Self {
        Self::new()
    }
}

impl PPU {
    // ==================
    // = Public methods =
    // ==================
    pub fn new() -> PPU {
        PPU {
            vram: [0; VRAM_SIZE],
            screen_buffer: [0; SCREEN_HEIGHT * SCREEN_WIDTH],
            tiles: [Tile::new(); TILE_NUM],
            oam: [Sprite::new(); OAM_SPR_NUM],
            last_wndw_line: None,
<<<<<<< HEAD
            cgb_bg_pal_data: [0; CGB_BG_PAL_DATA_SIZE],
            cgb_spr_pal_data: [0; CGB_SPR_PAL_DATA_SIZE],
=======
            sys_pal: Palettes::GRAYSCALE,
>>>>>>> f911a46f
        }
    }

    /// ```
    /// Write VRAM
    ///
    /// Write value to specified address in VRAM
    ///
    /// Inputs:
    ///     Address to write to (u16)
    ///     Value to write (u8)
    ///     System mode (GB)
    /// ```
    pub fn write_vram(&mut self, raw_addr: u16, val: u8, mode: GB) {
        let addr = raw_addr - VRAM_OFFSET as u16;

        if self.is_valid_status(raw_addr) {
            // Update OAM objects if needed
            if is_in_oam(addr) {
                let relative_addr = addr - OAM_MEM;
                let spr_num = relative_addr / OAM_BYTE_SIZE;
                let byte_num = relative_addr % OAM_BYTE_SIZE;
                self.oam[spr_num as usize].update_byte(byte_num, val);
            } else if is_in_tile_set(addr) {
                let offset = addr - TILE_SET;
                let tile_num = offset / TILE_BYTES;
                let byte_num = offset % TILE_BYTES;
                self.tiles[tile_num as usize].update_byte(byte_num, val);
            }

            self.vram[addr as usize] = val;
            if mode == GB::CGB || mode == GB::CGB {
                if (addr as usize) == BGPD {
                    self.write_cgb_bg_color(val);
                } else if (addr as usize) == OBPD {
                    self.write_cgb_spr_color(val);
                } else {
                    self.vram[addr as usize] = val;
                }
            } else {
                self.vram[addr as usize] = val;
            }
        }
    }

    /// ```
    /// Read VRAM
    ///
    /// Read value from given address in VRAM
    ///
    /// Input:
    ///     Address to read from (u16)
    ///     System mode (GB)
    ///
    /// Output:
    ///     Value at given address (u8)
    /// ```
    pub fn read_vram(&self, raw_addr: u16, mode: GB) -> u8 {
        let addr = raw_addr - VRAM_OFFSET as u16;
        if mode == GB::CGB || mode == GB::CGB {
            if (addr as usize) == BGPD {
                self.read_cgb_bg_color()
            } else if (addr as usize) == OBPD {
                self.read_cgb_spr_color()
            } else {
                self.vram[addr as usize]
            }
        } else {
            self.vram[addr as usize]
        }
    }

    /// ```
    /// Set LY register
    ///
    /// Sets the value at the LY RAM address
    ///
    /// Input:
    ///     Value to write (u8)
    ///
    /// Output:
    ///     Whether values in LY and LYC registers are equal (bool)
    /// ```
    pub fn set_ly(&mut self, line: u8) -> bool {
        let old_ly = self.vram[LY];
        if old_ly != line {
            // If we are in a new frame, reset window layer line
            if line == 0 {
                self.last_wndw_line = None;
            }

            self.vram[LY] = line;

            if self.vram[LY] == self.vram[LYC] {
                // If LY and LYC are equal:
                // - Set coincidence bit in STAT register
                // - Trigger LCDC status interrupt if enabled
                self.vram[STAT].set_bit(LYC_LY_FLAG_BIT);
                return self.vram[STAT].get_bit(LYC_LY_INTERRUPT_BIT);
            }
        }

        false
    }

    /// ```
    /// Render scanline
    ///
    /// Renders specified scanline to buffer
    ///
    /// Input:
    ///     GB hardware type
    /// ```
    pub fn render_scanline(&mut self, mode: GB) {
        // Render current scanline
        let line = self.vram[LY];
        let mut pixel_row = [0; SCREEN_WIDTH];

        if self.is_bkgd_dspl() {
            self.render_background_line(&mut pixel_row, line);
        }

        if self.is_wndw_dspl(mode) {
            self.render_wndw_line(&mut pixel_row, line);
        }

        if self.is_sprt_dspl() {
            self.render_sprite_line(&mut pixel_row, line, mode);
        }

        // Copy this line of pixels into overall screen buffer
        let start_index = line as usize * SCREEN_WIDTH;
        let end_index = (line + 1) as usize * SCREEN_WIDTH;
        self.screen_buffer[start_index..end_index].copy_from_slice(&pixel_row);
    }

    /// ```
    /// Set status
    ///
    /// Sets the current value of the status register ($FF41)
    ///
    /// Input:
    ///     Current clock mode (u8)
    /// ```
    pub fn set_status(&mut self, mode: u8) {
        self.vram[STAT] &= 0b1111_1100;
        self.vram[STAT] |= mode;
    }

    /// ```
    /// Render screen
    ///
    /// Renders the current screen
    ///
    /// Output:
    ///     Array of pixels to draw ([u8])
    /// ```
    pub fn render_screen(&self) -> [u8; DISP_SIZE] {
        let mut map_array = [0; SCREEN_HEIGHT * SCREEN_WIDTH];
        if self.is_lcd_dspl() {
            map_array.copy_from_slice(&self.screen_buffer);
        }
        self.get_color(&map_array)
    }

    pub fn set_sys_pal(&mut self, pal: Palettes) {
        self.sys_pal = pal;
    }

    // ===================
    // = Private methods =
    // ===================

    /// ```
    /// Render Background Line
    ///
    /// Renders the given scanline of the background layer
    ///
    /// Inputs:
    ///     Array to load pixel data into (&[u8])
    ///     Scanline to render (u8)
    /// ```
    fn render_background_line(&self, pixel_row: &mut [u8], line: u8) {
        let tile_map = self.get_bkgd_tile_map();
        let palette = self.get_bkgd_palette();
        let screen_coords = self.get_scroll_coords();

        // Get the row of tiles containing our scanline
        let y = ((screen_coords.y as usize) + (line as usize)) % MAP_PIXELS;
        let row = y % TILESIZE;
        let start_x = screen_coords.x as usize;
        for x in 0..SCREEN_WIDTH {
            // Get coords for current tile
            let map_x = ((start_x + x) % MAP_PIXELS) / TILESIZE;
            let map_y = y / TILESIZE;
            let index = map_y * MAP_SIZE + map_x;
            // The tile indexes in the second tile pattern table ($8800-97ff) are signed
            let tile_index = if self.get_bkgd_wndw_tile_set_index() == 0 {
                (256 + (tile_map[index] as i8 as isize)) as usize
            } else {
                tile_map[index] as usize
            };
            let tile = &self.tiles[tile_index];
            let col = (start_x + x) % TILESIZE;
            let pixel = tile.get_row(row)[col];
            let corrected_pixel = palette[pixel as usize];
            pixel_row[x] = corrected_pixel;
        }
    }

    /// ```
    /// Render Window Line
    ///
    /// Renders the given scanline of the window layer
    ///
    /// Inputs:
    ///     Array to load pixel data into (&[u8])
    ///     Scanline to render (u8)
    /// ```
    fn render_wndw_line(&mut self, pixel_row: &mut [u8], line: u8) {
        let wndw_coords = self.get_wndw_coords();
        // See below for why this is needed
        let line = if self.last_wndw_line.is_none() { line } else { self.last_wndw_line.unwrap() + 1 };

        // If window isn't drawn on this scanline, return
        if (wndw_coords.y > line) || (wndw_coords.x > SCREEN_WIDTH as u8) {
            return;
        }

        let wndw_map = self.get_wndw_tile_map();
        let palette = self.get_bkgd_palette();

        // Get the row of tiles containing our scanline
        let y = (line - wndw_coords.y) as usize;
        let row = y % TILESIZE;
        let map_y = y / TILESIZE;
        let start_x = wndw_coords.x as usize;
        for x in start_x..SCREEN_WIDTH {
            // Get coords for current tile
            let map_x = ((x - start_x) % MAP_PIXELS) / TILESIZE;
            let index = map_y * MAP_SIZE + map_x;
            // The tile indexes in the second tile pattern table ($8800-97ff) are signed
            let tile_index = if self.get_bkgd_wndw_tile_set_index() == 0 {
                (256 + (wndw_map[index] as i8 as isize)) as usize
            } else {
                wndw_map[index] as usize
            };
            let tile = &self.tiles[tile_index];
            let col = (x - start_x) % TILESIZE;
            let pixel = tile.get_row(row)[col];
            let corrected_pixel = palette[pixel as usize];
            pixel_row[x] = corrected_pixel;
        }

        // The window layer has an odd edge case
        // If it is disabled mid-frame and then re-enabled, it continues rendering where it was
        // Thus, we need to keep track of what scanline we finished rendering in case we are disabled
        // And continue there if re-enabled this frame (and reset this value at start of next)
        self.last_wndw_line = Some(line);
    }

    /// ```
    /// Render Sprite Line
    ///
    /// Renders the given scanline of the sprite layer
    ///
    /// Inputs:
    ///     Array to load pixel data into (&[u8])
    ///     Scanline to render (u8)
    ///     GB hardware type
    /// ```
    fn render_sprite_line(&self, pixel_row: &mut [u8], line: u8, mode: GB) {
        // Iterate through every sprite
        let sorted_sprites = self.sort_sprites();
        let is_8x16 = self.spr_are_8x16();
        let mut sprites_drawn = 10;
        for spr in sorted_sprites {
            if !spr.contains_scanline(line, is_8x16) || !spr.is_onscreen() {
                continue;
            }

            sprites_drawn += 1;
            // System only allows finite number of sprites drawn per line
            // If we hit threshold, no more sprites can be drawn on this line
            if sprites_drawn == SPR_PER_LINE {
                break;
            }

            let palette = self.get_spr_palette(spr.is_pal_0());
            let mut above_bg = spr.is_above_bkgd();
            if mode == GB::CGB {
                let lcd_control = self.vram[LCDC];
                above_bg |= lcd_control.get_bit(BG_DISP_BIT);
            }

            let (top_x, top_y) = spr.get_coords();
            // Get which row in the sprite we're drawing
            let row = ((line as i16) - top_y) as usize;
            // If sprite is Y-flipped, adjust row
            let row = if spr.is_y_flip() {
                if is_8x16 {
                    (2 * TILESIZE) - row - 1
                } else {
                    TILESIZE - row - 1
                }
            } else {
                row
            };

            let spr_num = if is_8x16 {
                // In 8x16 mode, lower bit of tile number is ignored
                // Upper 8x8 tile is NN & $FE
                // Lower 8x8 tile is NN | $01
                if row < TILESIZE {
                    spr.get_tile_num() & 0xFE
                } else {
                    spr.get_tile_num() | 0x01
                }
            } else {
                // If 8x8 sprite, simply get tile num
                spr.get_tile_num()
            };

            let tile = &self.tiles[spr_num as usize];
            let pixels = tile.get_row(row % TILESIZE);
            let spr_x = top_x as usize;
            for col in 0..TILESIZE {
                let pixel = pixels[col as usize];
                let x_offset = if spr.is_x_flip() {
                    TILESIZE - col - 1
                } else {
                    col
                };

                let pixel_x = spr_x.wrapping_add(x_offset);
                // Move on if pixel is going to be drawn off-screen
                if pixel_x >= SCREEN_WIDTH {
                    continue;
                }

                let corrected_pixel = palette[pixel as usize];

                // Only draw pixel if
                // - Sprite is above background, and the pixel being drawn isn't transparent
                // - Sprite is below background, and background has transparent color here
                let should_draw = (above_bg && pixel != 0) || (!above_bg && pixel_row[pixel_x] == 0);
                if should_draw {
                    pixel_row[pixel_x] = corrected_pixel;
                }
            }
        }
    }

    /// ```
    /// Get color
    ///
    /// Gets the pixel values for the pixels currently on screen
    ///
    /// Input:
    ///     160x144 screen pixel array (&[u8])
    ///
    /// Output:
    ///     RGB values for on-screen pixels ([u8])
    /// ```
    fn get_color(&self, pixel_array: &[u8]) -> [u8; DISP_SIZE] {
        let mut rgb_screen = [0; DISP_SIZE];
        let pal = get_sys_pal(self.sys_pal);
        // Iterate through every visible pixel
        for y in 0..SCREEN_HEIGHT {
            for x in 0..SCREEN_WIDTH {
                let index = y * SCREEN_WIDTH + x;
                let pixel = pixel_array[index];

                let view_index = index * COLOR_CHANNELS;
                let color = pal[pixel as usize];
                rgb_screen[view_index..(color.len() + view_index)].clone_from_slice(&color[..]);
            }
        }

        rgb_screen
    }

    /// ```
    /// Get background tile map
    ///
    /// Gets the pixel data for the background tiles
    ///
    /// Output:
    ///     Slice of tilemap values (&[u8])
    /// ```
    fn get_bkgd_tile_map(&self) -> &[u8] {
        // $00 for $9800-$9BFF
        // $01 for $9C00-$9FFF
        if self.get_bkgd_tile_map_index() == 0 {
            &self.vram[TILE_MAP_0_RANGE]
        } else {
            &self.vram[TILE_MAP_1_RANGE]
        }
    }

    /// ```
    /// Get window tile map
    ///
    /// Gets the pixel data for the window tiles
    ///
    /// Output:
    ///     Slice of tilemap values (&[u8])
    /// ```
    fn get_wndw_tile_map(&self) -> &[u8] {
        // $00 for $9800-$9BFF
        // $01 for $9C00-$9FFF
        if self.get_wndw_tile_map_index() == 0 {
            &self.vram[TILE_MAP_0_RANGE]
        } else {
            &self.vram[TILE_MAP_1_RANGE]
        }
    }

    /// ```
    /// Get background palette
    ///
    /// Gets the palette indices from the BGP register ($FF47)
    ///
    /// Output:
    ///     Palette indices ([u8])
    /// ```
    fn get_bkgd_palette(&self) -> [u8; PAL_SIZE] {
        unpack_u8(self.vram[BGP])
    }

    /// ```
    /// Get sprite palette
    ///
    /// Gets the palette indices for the sprites
    ///
    /// Input:
    ///     Whether to use palette 0 or 1 (bool)
    ///
    /// Output:
    ///     Palette indices ([u8])
    /// ```
    fn get_spr_palette(&self, pal_0: bool) -> [u8; PAL_SIZE] {
        if pal_0 {
            unpack_u8(self.vram[OBP0])
        } else {
            unpack_u8(self.vram[OBP1])
        }
    }

    /// ```
    /// Sort sprites
    ///
    /// Sort sprites into correct drawing order
    ///
    /// Output:
    ///     Sorted sprites (Vec<Sprite>)
    /// ```
    fn sort_sprites(&self) -> Vec<Sprite> {
        // In event of overlap, sprites are drawn
        // (on DMG) with the lowest x-coordinate on top.
        // If tie, lowest sprite number goes on top
        let mut sprites = self.oam.to_vec();
        // Reverse the vector so that lower sprite number is earlier in a tie
        sprites.reverse();
        sprites.sort_by(|a, b| b.get_coords().0.cmp(&a.get_coords().0));
        sprites
    }

    /// ```
    /// Is the LCD displayed
    ///
    /// Is the LCD screen enabled
    ///
    /// Output:
    ///     Whether or not LCD screen is enabled (bool)
    /// ```
    fn is_lcd_dspl(&self) -> bool {
        let lcd_control = self.vram[LCDC];
        lcd_control.get_bit(LCD_DISP_BIT)
    }

    /// ```
    /// Is background displayed
    ///
    /// Is background layer currently visible
    ///
    /// Output:
    ///     Whether or not background is displayed (bool)
    /// ```
    fn is_bkgd_dspl(&self) -> bool {
        let lcd_control = self.vram[LCDC];
        lcd_control.get_bit(BG_DISP_BIT)
    }

    /// ```
    /// Is window displayed
    ///
    /// Is the window layer currently visible
    ///
    /// Output:
    ///     Whether window layer is visible (bool)
    /// ```
    fn is_wndw_dspl(&self, mode: GB) -> bool {
        let lcd_control = self.vram[LCDC];
        let mut is_dspl = lcd_control.get_bit(WNDW_DISP_BIT);
        if mode == GB::CGB_DMG {
            // For CGB running in DMG mode, the BG bit can also disable the background
            is_dspl &= lcd_control.get_bit(BG_DISP_BIT);
        }

        is_dspl
    }

    /// ```
    /// Are sprites displayed
    ///
    /// Is the sprite layer visible
    ///
    /// Output:
    ///     Whether the sprite layer is visible (bool)
    /// ```
    fn is_sprt_dspl(&self) -> bool {
        let lcd_control = self.vram[LCDC];
        lcd_control.get_bit(SPR_DISP_BIT)
    }

    /// ```
    /// Get background tileset index
    ///
    /// Returns which tileset is being used (0/1)
    ///
    /// Output:
    ///     Tileset index (u8)
    /// ```
    fn get_bkgd_wndw_tile_set_index(&self) -> u8 {
        let lcd_control = self.vram[LCDC];
        if lcd_control.get_bit(BG_WNDW_TILE_DATA_BIT) { 1 } else { 0 }
    }

    /// ```
    /// Get background tilemap index
    ///
    /// Returns which tilemap set is being used (0/1)
    ///
    /// Output:
    ///     Tilemap index (u8)
    /// ```
    fn get_bkgd_tile_map_index(&self) -> u8 {
        let lcd_control = self.vram[LCDC];
        if lcd_control.get_bit(BG_TILE_MAP_BIT) { 1 } else { 0 }
    }

    /// ```
    /// Get window tilemap index
    ///
    /// Returns which window tilemap set is being used (0/1)
    ///
    /// Output:
    ///     Tilemap index (u8)
    /// ```
    fn get_wndw_tile_map_index(&self) -> u8 {
        let lcd_control = self.vram[LCDC];
        if lcd_control.get_bit(WNDW_TILE_MAP_BIT) { 1 } else { 0 }
    }

    /// ```
    /// Are sprites 8x16?
    ///
    /// Returns true if sprites are to be drawn 8x16
    ///
    /// Output:
    ///     Whether spries are 8x16 (vs 8x8) (bool)
    /// ```
    fn spr_are_8x16(&self) -> bool {
        self.vram[LCDC].get_bit(SPR_SIZE_BIT)
    }

    /// ```
    /// Get scroll coords
    ///
    /// Returns the values of the SCX and SCY registers
    ///
    /// Output:
    ///     SCX, SCY point (Point)
    /// ```
    fn get_scroll_coords(&self) -> Point {
        let scroll_x = self.vram[SCX];
        let scroll_y = self.vram[SCY];

        Point::new(scroll_x, scroll_y)
    }

    /// ```
    /// Get window coords
    ///
    /// Returns the window position from the WX and WY registers
    ///
    /// Output:
    ///     Location of the window (Point)
    /// ```
    fn get_wndw_coords(&self) -> Point {
        let wndw_x = self.vram[WX].saturating_sub(7);
        let wndw_y = self.vram[WY];

        Point::new(wndw_x, wndw_y)
    }

    /// ```
    /// Get LCDC Status
    ///
    /// Get the current clock mode from the LCD status register
    ///
    /// Output:
    ///     Current clock mode (ModeTypes)
    /// ```
    fn get_lcdc_status(&self) -> ModeTypes {
        let lcd_stat = self.vram[STAT];
        let mode = lcd_stat & 0b0000_0011;
        match mode {
            0 => { ModeTypes::HBLANK },
            1 => { ModeTypes::VBLANK },
            2 => { ModeTypes::OAMReadMode },
            3 => { ModeTypes::VRAMReadMode },
            _ => { panic!("Invalid mode") }
        }
    }

    /// ```
    /// Is valid status
    ///
    /// Can we write to the given address, given the clock mode?
    ///
    /// Input:
    ///     Address to write to (u16)
    ///
    /// Output:
    ///     Write status (bool)
    /// ```
    fn is_valid_status(&self, addr: u16) -> bool {
        let lcdc_status = self.get_lcdc_status();

        match lcdc_status {
            ModeTypes::OAMReadMode => {
                !is_in_oam(addr)
            },
            ModeTypes::VRAMReadMode => {
                !is_in_oam(addr) && !DISPLAY_RAM_RANGE.contains(&(addr as usize))
            },
            _ => {
                true
            }
        }
    }

    /// ```
    /// Read CGB Background color data
    ///
    /// Gets the color data from the specified index
    ///
    /// Output:
    ///     Partial color data loaded into the palette data RAM register
    /// ```
    fn read_cgb_bg_color(&self) -> u8 {
        let ind = self.vram[BGPI] & 0x3F;
        self.cgb_bg_pal_data[ind as usize]
    }

    /// ```
    /// Write CGB Background color data
    ///
    /// Sets the color data from the specified index
    ///
    /// Input:
    ///     New value for the index set in BGPI
    /// ```
    fn write_cgb_bg_color(&mut self, val: u8) {
        let ind = self.vram[BGPI] & 0x3F;
        self.cgb_bg_pal_data[ind as usize] = val;
    }

    /// ```
    /// Read CGB sprite color data
    ///
    /// Gets the color data from the specified index
    ///
    /// Output:
    ///     Partial color data loaded into the palette data RAM register
    /// ```
    fn read_cgb_spr_color(&self) -> u8 {
        let ind = self.vram[OBPI];
        self.cgb_spr_pal_data[ind as usize]
    }

    /// ```
    /// Write CGB sprite color data
    ///
    /// Sets the color data from the specified index
    ///
    /// Input:
    ///     New value for the index set in OBPI
    /// ```
    fn write_cgb_spr_color(&mut self, val: u8) {
        let ind = self.vram[OBPI];
        self.cgb_spr_pal_data[ind as usize] = val;
    }
}

/// ```
/// Is in OAM?
///
/// Helper function to determine if address being written to is in OAM memory
///
/// Inputs:
///     Address to write to (u16)
///
/// Outputs:
///     Whether the address is in OAM memory (bool)
/// ```
fn is_in_oam(addr: u16) -> bool {
    addr >= OAM_MEM && addr <= OAM_MEM_END
}

/// ```
/// Is in tile set?
///
/// Helper function to determine if address is in tile set memory
///
/// Input:
///     Address in question (u16)
///
/// Output:
///     Whether address is in tile set memory (bool)
/// ```
fn is_in_tile_set(addr: u16) -> bool {
    addr <= TILE_SET_END
}<|MERGE_RESOLUTION|>--- conflicted
+++ resolved
@@ -74,12 +74,9 @@
     tiles: [Tile; TILE_NUM],
     oam: [Sprite; OAM_SPR_NUM],
     last_wndw_line: Option<u8>,
-<<<<<<< HEAD
     cgb_bg_pal_data: [u8; CGB_BG_PAL_DATA_SIZE],
     cgb_spr_pal_data: [u8; CGB_SPR_PAL_DATA_SIZE],
-=======
     sys_pal: Palettes,
->>>>>>> f911a46f
 }
 
 impl Default for PPU {
@@ -99,12 +96,9 @@
             tiles: [Tile::new(); TILE_NUM],
             oam: [Sprite::new(); OAM_SPR_NUM],
             last_wndw_line: None,
-<<<<<<< HEAD
             cgb_bg_pal_data: [0; CGB_BG_PAL_DATA_SIZE],
             cgb_spr_pal_data: [0; CGB_SPR_PAL_DATA_SIZE],
-=======
             sys_pal: Palettes::GRAYSCALE,
->>>>>>> f911a46f
         }
     }
 
